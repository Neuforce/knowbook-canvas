import { useEffect, useRef, useState } from "react";
import { ArtifactMarkdownV3 } from "@/types";
import "@blocknote/core/fonts/inter.css";
import {
  getDefaultReactSlashMenuItems,
  SuggestionMenuController,
  useCreateBlockNote,
} from "@blocknote/react";
import { BlockNoteView } from "@blocknote/shadcn";
import "@blocknote/shadcn/style.css";
import { isArtifactMarkdownContent } from "@/lib/artifact_content_types";
import { CopyText } from "./components/CopyText";
import { getArtifactContent } from "@/contexts/utils";
import { useGraphContext } from "@/contexts/GraphContext";
import React from "react";

const cleanText = (text: string) => {
  return text.replaceAll("\\\n", "\n");
};

export interface TextRendererProps {
  isEditing: boolean;
  isHovering: boolean;
  isInputVisible: boolean;
<<<<<<< HEAD
  updateRenderedArtifactRequired: boolean;
  setUpdateRenderedArtifactRequired: Dispatch<SetStateAction<boolean>>;
  firstTokenReceived: boolean;
  isRawView: boolean;
=======
>>>>>>> 68c6f4b6
}

export function TextRendererComponent(props: TextRendererProps) {
  const editor = useCreateBlockNote({});
  const { graphData } = useGraphContext();
  const {
    artifact,
    isStreaming,
    updateRenderedArtifactRequired,
    firstTokenReceived,
    setArtifact,
    setSelectedBlocks,
    setUpdateRenderedArtifactRequired,
  } = graphData;

  const [rawMarkdown, setRawMarkdown] = useState("");

  const [manuallyUpdatingArtifact, setManuallyUpdatingArtifact] =
    useState(false);

  useEffect(() => {
    const selectedText = editor.getSelectedText();
    const selection = editor.getSelection();

    if (selectedText && selection) {
      if (!artifact) {
        console.error("Artifact not found");
        return;
      }

      const currentBlockIdx = artifact.currentIndex;
      const currentContent = artifact.contents.find(
        (c) => c.index === currentBlockIdx
      );
      if (!currentContent) {
        console.error("Current content not found");
        return;
      }
      if (!isArtifactMarkdownContent(currentContent)) {
        console.error("Current content is not markdown");
        return;
      }

      (async () => {
        const [markdownBlock, fullMarkdown] = await Promise.all([
          editor.blocksToMarkdownLossy(selection.blocks),
          editor.blocksToMarkdownLossy(editor.document),
        ]);
        setSelectedBlocks({
          fullMarkdown: cleanText(fullMarkdown),
          markdownBlock: cleanText(markdownBlock),
          selectedText: cleanText(selectedText),
        });
      })();
    }
  }, [editor.getSelectedText()]);

  useEffect(() => {
    if (!props.isInputVisible) {
      setSelectedBlocks(undefined);
    }
  }, [props.isInputVisible]);

  useEffect(() => {
    if (!artifact) {
      return;
    }
    if (
      !isStreaming &&
      !manuallyUpdatingArtifact &&
      !updateRenderedArtifactRequired
    ) {
      console.error("Can only update via useEffect when streaming");
      return;
    }

    try {
      const currentIndex = artifact.currentIndex;
      const currentContent = artifact.contents.find(
        (c) => c.index === currentIndex && c.type === "text"
      ) as ArtifactMarkdownV3 | undefined;
      if (!currentContent) return;

      // Blocks are not found in the artifact, so once streaming is done we should update the artifact state with the blocks
      (async () => {
        const markdownAsBlocks = await editor.tryParseMarkdownToBlocks(
          currentContent.fullMarkdown
        );
        editor.replaceBlocks(editor.document, markdownAsBlocks);
        setUpdateRenderedArtifactRequired(false);
        setManuallyUpdatingArtifact(false);
      })();
    } finally {
      setManuallyUpdatingArtifact(false);
      setUpdateRenderedArtifactRequired(false);
    }
  }, [artifact, updateRenderedArtifactRequired]);

  useEffect(() => {
    if (props.isRawView) {
      editor.blocksToMarkdownLossy(editor.document).then(setRawMarkdown);
    }
  }, [props.isRawView, editor]);

  const isComposition = useRef(false);

  const onChange = async () => {
    if (
      isStreaming ||
      manuallyUpdatingArtifact ||
      updateRenderedArtifactRequired
    )
      return;

    const fullMarkdown = await editor.blocksToMarkdownLossy(editor.document);
    setArtifact((prev) => {
      if (!prev) {
        return {
          currentIndex: 1,
          contents: [
            {
              index: 1,
              fullMarkdown: fullMarkdown,
              title: "Untitled",
              type: "text",
            },
          ],
        };
      } else {
        return {
          ...prev,
          contents: prev.contents.map((c) => {
            if (c.index === prev.currentIndex) {
              return {
                ...c,
                fullMarkdown: fullMarkdown,
              };
            }
            return c;
          }),
        };
      }
    });
  };

  return (
<<<<<<< HEAD
    <div className="w-full h-full mt-2 flex flex-col border-t-[1px] border-gray-200 overflow-y-auto py-5">
      {props.isRawView ? (
        <pre className="whitespace-pre-wrap font-mono text-sm p-4 bg-gray-50 rounded-md border border-gray-200 hover:bg-gray-100 transition-colors">
          {rawMarkdown}
        </pre>
      ) : (
        <>
          <style jsx global>{`
            .pulse-text .bn-block-group {
              animation: pulse 1.5s cubic-bezier(0.4, 0, 0.6, 1) infinite;
            }

            @keyframes pulse {
              0%,
              100% {
                opacity: 1;
              }
              50% {
                opacity: 0.3;
              }
            }
          `}</style>
          <BlockNoteView
            theme="light"
            formattingToolbar={false}
            slashMenu={false}
            onCompositionStartCapture={() => (isComposition.current = true)}
            onCompositionEndCapture={() => (isComposition.current = false)}
            onChange={onChange}
            editable={
              !props.isStreaming || props.isEditing || !manuallyUpdatingArtifact
            }
            editor={editor}
            className={
              props.isStreaming && !props.firstTokenReceived ? "pulse-text" : ""
            }
          >
            <SuggestionMenuController
              getItems={async () =>
                getDefaultReactSlashMenuItems(editor).filter(
                  (z) => z.group !== "Media"
                )
              }
              triggerCharacter={"/"}
            />
          </BlockNoteView>
        </>
      )}
=======
    <div className="w-full h-full mt-2 flex flex-col border-t-[1px] border-gray-200 overflow-y-auto py-5 relative">
      {props.isHovering && artifact && (
        <div className="absolute top-2 right-4 z-10">
          <CopyText currentArtifactContent={getArtifactContent(artifact)} />
        </div>
      )}
      <style jsx global>{`
        .pulse-text .bn-block-group {
          animation: pulse 1.5s cubic-bezier(0.4, 0, 0.6, 1) infinite;
        }

        @keyframes pulse {
          0%,
          100% {
            opacity: 1;
          }
          50% {
            opacity: 0.3;
          }
        }
      `}</style>
      <BlockNoteView
        theme="light"
        formattingToolbar={false}
        slashMenu={false}
        onCompositionStartCapture={() => (isComposition.current = true)}
        onCompositionEndCapture={() => (isComposition.current = false)}
        onChange={onChange}
        editable={!isStreaming || props.isEditing || !manuallyUpdatingArtifact}
        editor={editor}
        className={isStreaming && !firstTokenReceived ? "pulse-text" : ""}
      >
        <SuggestionMenuController
          getItems={async () =>
            getDefaultReactSlashMenuItems(editor).filter(
              (z) => z.group !== "Media"
            )
          }
          triggerCharacter={"/"}
        />
      </BlockNoteView>
>>>>>>> 68c6f4b6
    </div>
  );
}

export const TextRenderer = React.memo(TextRendererComponent);<|MERGE_RESOLUTION|>--- conflicted
+++ resolved
@@ -13,6 +13,9 @@
 import { getArtifactContent } from "@/contexts/utils";
 import { useGraphContext } from "@/contexts/GraphContext";
 import React from "react";
+import { TooltipIconButton } from "../ui/assistant-ui/tooltip-icon-button";
+import { Eye } from "lucide-react";
+import { cn } from "@/lib/utils";
 
 const cleanText = (text: string) => {
   return text.replaceAll("\\\n", "\n");
@@ -22,13 +25,6 @@
   isEditing: boolean;
   isHovering: boolean;
   isInputVisible: boolean;
-<<<<<<< HEAD
-  updateRenderedArtifactRequired: boolean;
-  setUpdateRenderedArtifactRequired: Dispatch<SetStateAction<boolean>>;
-  firstTokenReceived: boolean;
-  isRawView: boolean;
-=======
->>>>>>> 68c6f4b6
 }
 
 export function TextRendererComponent(props: TextRendererProps) {
@@ -45,7 +41,7 @@
   } = graphData;
 
   const [rawMarkdown, setRawMarkdown] = useState("");
-
+  const [isRawView, setIsRawView] = useState(false);
   const [manuallyUpdatingArtifact, setManuallyUpdatingArtifact] =
     useState(false);
 
@@ -128,10 +124,10 @@
   }, [artifact, updateRenderedArtifactRequired]);
 
   useEffect(() => {
-    if (props.isRawView) {
+    if (isRawView) {
       editor.blocksToMarkdownLossy(editor.document).then(setRawMarkdown);
     }
-  }, [props.isRawView, editor]);
+  }, [isRawView, editor]);
 
   const isComposition = useRef(false);
 
@@ -175,63 +171,31 @@
   };
 
   return (
-<<<<<<< HEAD
-    <div className="w-full h-full mt-2 flex flex-col border-t-[1px] border-gray-200 overflow-y-auto py-5">
-      {props.isRawView ? (
+    <div className="w-full h-full mt-2 flex flex-col border-t-[1px] border-gray-200 overflow-y-auto py-5 relative">
+      {props.isHovering && artifact && (
+        <div className="absolute top-2 right-4 z-10">
+          <CopyText currentArtifactContent={getArtifactContent(artifact)} />
+          <TooltipIconButton
+            tooltip={"Toggle Markdown View"}
+            variant="ghost"
+            delayDuration={400}
+            onClick={() => setIsRawView((p) => !p)}
+            className={cn(
+              "transition-colors w-fit h-fit p-2",
+              isRawView && "bg-gray-100 text-gray-900"
+            )}
+          >
+            <Eye className="w-6 h-6 text-gray-600" />
+          </TooltipIconButton>
+        </div>
+      )}
+      {isRawView ? (
         <pre className="whitespace-pre-wrap font-mono text-sm p-4 bg-gray-50 rounded-md border border-gray-200 hover:bg-gray-100 transition-colors">
           {rawMarkdown}
         </pre>
       ) : (
         <>
-          <style jsx global>{`
-            .pulse-text .bn-block-group {
-              animation: pulse 1.5s cubic-bezier(0.4, 0, 0.6, 1) infinite;
-            }
-
-            @keyframes pulse {
-              0%,
-              100% {
-                opacity: 1;
-              }
-              50% {
-                opacity: 0.3;
-              }
-            }
-          `}</style>
-          <BlockNoteView
-            theme="light"
-            formattingToolbar={false}
-            slashMenu={false}
-            onCompositionStartCapture={() => (isComposition.current = true)}
-            onCompositionEndCapture={() => (isComposition.current = false)}
-            onChange={onChange}
-            editable={
-              !props.isStreaming || props.isEditing || !manuallyUpdatingArtifact
-            }
-            editor={editor}
-            className={
-              props.isStreaming && !props.firstTokenReceived ? "pulse-text" : ""
-            }
-          >
-            <SuggestionMenuController
-              getItems={async () =>
-                getDefaultReactSlashMenuItems(editor).filter(
-                  (z) => z.group !== "Media"
-                )
-              }
-              triggerCharacter={"/"}
-            />
-          </BlockNoteView>
-        </>
-      )}
-=======
-    <div className="w-full h-full mt-2 flex flex-col border-t-[1px] border-gray-200 overflow-y-auto py-5 relative">
-      {props.isHovering && artifact && (
-        <div className="absolute top-2 right-4 z-10">
-          <CopyText currentArtifactContent={getArtifactContent(artifact)} />
-        </div>
-      )}
-      <style jsx global>{`
+             <style jsx global>{`
         .pulse-text .bn-block-group {
           animation: pulse 1.5s cubic-bezier(0.4, 0, 0.6, 1) infinite;
         }
@@ -265,10 +229,11 @@
           }
           triggerCharacter={"/"}
         />
-      </BlockNoteView>
->>>>>>> 68c6f4b6
+      </BlockNoteView> 
+        </>
+      )}
     </div>
-  );
+  )
 }
 
 export const TextRenderer = React.memo(TextRendererComponent);