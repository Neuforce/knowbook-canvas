--- conflicted
+++ resolved
@@ -81,28 +81,6 @@
     isNew: false,
   },
 ];
-<<<<<<< HEAD
-export const ANTHROPIC_MODELS: ModelConfigurationParams[] = [
-  {
-    name: "claude-3-5-haiku-20241022",
-    label: "Claude 3.5 Haiku",
-    config: {
-      provider: "anthropic",
-      temperatureRange: {
-        min: 0,
-        max: 1,
-        default: 0.5,
-        current: 0.5,
-      },
-      maxTokens: {
-        min: 1,
-        max: 4096,
-        default: 4096,
-        current: 4096,
-      },
-    },
-    isNew: true,
-=======
 
 /**
  * Ollama model names _MUST_ be prefixed with `"ollama-"`
@@ -120,7 +98,6 @@
     name: "claude-3-5-haiku-20241022",
     label: "Claude 3.5 Haiku",
     isNew: false,
->>>>>>> 54160175
   },
   {
     name: "claude-3-haiku-20240307",
@@ -206,28 +183,19 @@
 export type ANTHROPIC_MODEL_NAMES = (typeof ANTHROPIC_MODELS)[number]["name"];
 export type FIREWORKS_MODEL_NAMES = (typeof FIREWORKS_MODELS)[number]["name"];
 export type GEMINI_MODEL_NAMES = (typeof GEMINI_MODELS)[number]["name"];
-<<<<<<< HEAD
-export type AZURE_MODEL_NAMES = (typeof AZURE_MODELS)[number]["name"];
-=======
 export type AZURE_MODEL_NAMES = (typeof AZURE_MODELS)[number]["modelName"];
 export type OLLAMA_MODEL_NAMES = (typeof OLLAMA_MODELS)[number]["name"];
->>>>>>> 54160175
 export type ALL_MODEL_NAMES =
   | OPENAI_MODEL_NAMES
   | ANTHROPIC_MODEL_NAMES
   | FIREWORKS_MODEL_NAMES
   | GEMINI_MODEL_NAMES
-<<<<<<< HEAD
-  | AZURE_MODEL_NAMES;
+  | AZURE_MODEL_NAMES
+  | OLLAMA_MODEL_NAMES;
 
 export const DEFAULT_MODEL_NAME: ALL_MODEL_NAMES = OPENAI_MODELS[0].name;
-
 export const DEFAULT_MODEL_CONFIG: CustomModelConfig = {
   ...OPENAI_MODELS[0].config,
   temperatureRange: { ...OPENAI_MODELS[0].config.temperatureRange },
   maxTokens: { ...OPENAI_MODELS[0].config.maxTokens },
-};
-=======
-  | AZURE_MODEL_NAMES
-  | OLLAMA_MODEL_NAMES;
->>>>>>> 54160175
+};