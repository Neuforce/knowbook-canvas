--- conflicted
+++ resolved
@@ -39,18 +39,9 @@
   
   return (
     <div className={cn("flex items-center gap-3", className)}>
-<<<<<<< HEAD
-      <NextImage
-        src={logoConfig.icon}
-        width={size}
-        height={size}
-        alt="Knowbook Logo"
-        className="rounded-lg"
-      />
-=======
       <div style={{ width: size, height: size }} className="relative">
         <NextImage
-          src={iconSrc}
+          src={logoConfig.icon}
           fill
           alt="Knowbook Logo"
           className="rounded-lg object-contain"
@@ -58,7 +49,6 @@
           priority
         />
       </div>
->>>>>>> b7774edc
       {showText && (
         <span 
           className={cn(
